---
hide:
  - toc
---
<<<<<<< HEAD

# RetroTxt Changes
=======
## 5.0

### [Migration to Manifest v3](/src/mv3)

- **Some Options settings may be lost in this update.**<br>
  Removed the use of `Window.localStorage` and `Window.sessionStorage` which held Options settings and replaced it with `chrome.storage.local`.
  This was needed as the `Window` interface is not accessible by service workers which are required by Manifest v3.
- The use of Manifest v3 with service workers is incompatible with Firefox.

### Highlights

- Options interface should be more responsive with less jank.
- Changing Options should apply to all open tabs, including background, foreground and tabs open in seperate browser windows.
- Monitor Downloads is more reliable.

* Replaced the `scripts/eventpage.js` background page with modular service workers.
* Replaced and split the `scripts/functions.js` shared functions page with `scripts/helpers.js` for content-scripts and `scripts/sw/helpers.js` for service workers.
* Replaced simple one-time message requests with long-lived connections where needed.
  This should fix some strange behaviour and failures that occurred in previous versions.

- Unfocused tabs can run RetroTxt in the background.
- Transcode context menu is disabled by default except for textfile tabs.
- Tweaked the Information header CSS to use very slight rounded corners.
- Documentation tab in Options shares the same layout and formatting as the other menus.
- Settings - Run RetroTxt on files hosted on these domains<br>
  The on/off toggle has been removed for code simplification.<br>
  Created a button to remove and restore website suggestions.<br>
  Hostname input form responds to <kbd>Enter ↵</kbd> key presses.
- Settings - Monitor downloads, toggles the optional `download` and `downloads.open` permissions.
- Dropped the permissions requirement for `tabs`.
- Manifest v3 has much better error handling and there should be less uncaptured errors.
- Fixed font size adjustment for 2x and 3x values. Text now centre aligns and stopped unexpected text wrapping.
- Fixed Options reloading the page when a new tab was selected.
- New Toolbar icon setting to select dark or light mode button.
- Mentions of the file scheme `file:///` will under Windows display as `file:///C:/`
- Updated the Welcome, new install text to be a Getting started with RetroTxt brief.
- Monitor downloads works better with 16colo.rs and defacto2.net by ignoring their incorrect `Content-Type` headers.
- Smear block characters are applied to BBS texts.
- Using pnpm as the dependencies manager.
- Removed the Firefox specific build tools.
>>>>>>> f0f09599

## 4.2

### October 2021

- Squared 1:1, 8x8 pixel PC fonts now use their `-2y` variants when available.
  The 2y variants are 16x16 in size, meaning they're easier to read and look better.
- 11 new color themes for the Options tab under Settings.
- Replaced deprecated API function, `extension.getURL()`.
- Fixed broken elements in `options.html`.

## 4.1

### June 2021

- Updated PC and MS-DOS fonts to Ultimate Oldschool PC Font Pack v2.2.
- Support for custom ports in URLs such as `http://localhost:8080` or `https://example.com:9999`.
- Replaced all the `woff` fonts with `woff2` fonts to offer better file compression.
  This reduces the overall file size of RetroTxt and system resource usage.
- The Options Fonts tab Jump to menu now always remains on the tab.
- Reduced page flicker when switching Options tabs.
- Fixed broken Apple Lisa fonts.
- Fixed the local file viewer toggling on non-text file tabs when the file's extension is in uppercase.
- Fixed certain fonts that use spaces within their names, breaking the loading text files.
- Fixed broken SAUCE IBM VGA50 font.
- Improved support and display of multiline SAUCE comments.
- Improve the positioning of the error alert box.
- Spelling and typo fixes for both UK and US English.
- Using Task for the build process.
- Dropped the use of the convoluted Node.createTextNode() and Node.appendChild() methods.

## 4.0

### Highlights

- Complete Options redesign, it loads in a tab and is identical across all browsers.
- Welcome tab features is merged into the Options tab.
- Refreshed the information header.
- 200+ PC/MS-DOS system fonts.
- Numerous new fonts for home computers.
- Improved the font representation for SAUCE fontname matching.
- Dropped the context menu functionality and replaced it with Option tab links.
- Omnibox support, type `rt` <kbd>space</kbd> in the browser address bar to see the list of commands.

### October 2020

- The font choice save is reset.

- Minimum Chrome requirement v72, minimum Firefox requirement v69.

- Improved compatibility with Amiga ANSI.

* Added Unscii fonts fantasy and MCR.
* Added PR Number 3 (Apple II).
* Added Apple IIGS Shaston system fonts.
* Added Apple GEOS Berkelium fonts.
* Added Pet Me Commodore 64 fonts.
* Added Tandy TRS-80 and CoCo fonts.
* Added IBM 3270 font.
* Added new Workbench ANSI theme.

- Updated Print Char 21 font (Apple II).
- Updated Unscii fonts to v2.0.
- Updated Plex Mono fonts plus new weights.

* Changed references to web-extension, web extension, WebExtension to Extension, with a capital E.
* Moved documentation from the barebones Wiki into `/docs` and https://docs.retrotxt.com.

- Options in Chrome uses a dedicated browser tab.
- Options in Chrome implements Bulma as a CSS framework for a larger and improved layout.
- Added `content-visibility` CSS attribute for Chrome 85+ to help improve large screen rendering, see issue [#91](https://github.com/bengarrett/RetroTxt/issues/91).
- Added showBrowser(), links to the Edge Add-ons page, issue [#78](https://github.com/bengarrett/RetroTxt/issues/78).
- Replaced all Material Design Icon fonts with individual SVG images. This improves icon resize scalability and user accessibility, see issue [#92](https://github.com/bengarrett/RetroTxt/issues/92).
- Fixed eventpage.js `invoke()`, checks the `lastError` value, this also fixes issue [#93](https://github.com/bengarrett/RetroTxt/issues/93).
- Fixed the broken toolbar icon swap when Chrome detects a system dark mode theme.
- Updated dev dependencies and libraries.
- Moved the programming code and assets of the Extension into `/ext`.
- Removed Windows PowerShell source code support, instead Windows users can use WSL.
- Removed 'API permissions granted' from the Options as it duplicates included browser features.
- Renamed `Storage` class to `LocalStore` to avoid browser API conflicts.
- Context menus code were difficult to maintain and inconsistent between browsers.
- Unified pages to use LF instead of CRLF.
- Added support for ECMA48 SGR20 Fraktur font.

## 3.5

### March 2020

- Added Spleen font support.
- Added Microsoft Edge browser support.
- Added Microsoft Edge Addons links.
- Improved compatibility with Blocktronics Blocky Horror & dsotb packs.
- Added labels to for() loops.
- Added `hidepassed` argument to QUnit test links.
- Added Chrome and Edge browser version info to welcome.html.
- isNum() now intentionally points to either to the Number function.
- Fixed stylesheets not being loaded for BBS coloured text formats.
- Fixed broken DOM() class unit test.
- Fixed _New width byte sequence 80_ console message.
- Fixed colorpalette() causing errors with non-ANSI art.
- Fixed missing Unscii credit on the Firefox Options About tab.
- Fixed 'Font family used for display' title mislabelling some fonts.
- Reduced the width of the Options menu buttons to better fit with Edge.

## 3.4.2

### October 2019

- Created an ANSI tab in the options.
- Created `Default color palette` selection option.
- Added links in the welcome page for extension-app store reviews.
- Replaced Download API console warnings on startup with logs.

## 3.4

### August 2019

- Improved compatibility with wide, 80+ column ANSI art.
- Improved compatibility with narrow, -80 column ANSI art.
- Much improved compatibility with late 1990s, 80 column ANSI art.
- Added new Display Option "Smear block characters" that applies CSS text-shadowing specifically on CP-437 block characters to reduce line artefacts on Windows operating systems.
- Added Celerity BBS \| color codes support.
- Added Renegade BBS \| color codes support.
- Added Telegard BBS \` color codes support.
- Added WVIV BBS \|# pipe code support.
- Added WVIV BBS ♥ heart code support.
- Added Apple IIgs and Commodore 64 palettes for 4-bit ANSI.
- Blinking text now works properly on non-black backgrounds.
- Change minimum Chromium version to 58.
- Simplified some of the JS source code.
- Horizontal tab C0 codes in ANSI art now always display the `○` character when _DOS control glyphs_ is enabled.
- - Test case `blocktronics_block_n_roll/die-already.ans`
- Improved the accuracy of parsing of iCE color ANSIflags.
- Changed the ANSI slow blink timing (SGR5) to 500ms and fast blink (SGR6) to 300ms.
- Default CSS line-height value switched from `100%` to `normal` for better compatibility with alt-fonts.
- Consolidated iCE Colors and VGA CSS classes to reduce duplication.
- [Fixed issue 71](https://github.com/bengarrett/RetroTxt/issues/71) with the incorrect colour rendering of some RGB values.
- Fixed ultrawide ANSI art wrapping to the browser tab instead of overflowing with scrollbars.
- Fixed critical issue where a corrupt SAUCE font value breaks the ANSI render.
- - Test case `blocktronics_block_n_roll/nu-ninja_cat.ans`
- Fixed welcome page not displaying _Configure RetroTxt_ and _Permissions Request_ example images.
- Fixed `@CLS@`, it now does not automatically assume a PCBoard @-code file.
- Fixed `>` `<` and `&` characters breaking the end-of-line character count in ANSI text.
- Fixed RetroTxt unintentionally triggering when the browser plays audio/video media using `file:///` URLs.
- Fixed Firefox Options sample text displaying a white shadow effect in _Normal render mode_.
- Renamed `/docs/` directory to `/md/`, most of the documentation is now located at the [Wiki](https://github.com/bengarrett/RetroTxt/wiki).
- Replaced non-working `textmod.es/crew` links with `16colo.rs/tags/group`.
- Removed the _Smeared_ text render toggle as it has been replaced with the Smear block characters setting.
- Removed the Focus mode as the technical debt to maintain was too high.
- Removed theme and display adjustments from the context menus to simplify the code.

## 3.3

### June 2019

- Added a _Focus mode_ toggle.
- Added _Unscii 8_ and _Unscii 16_ font support.
- Added _Line wrap_ toggle to the information header when displaying ANSI/ECMA-48 text.
- Added preferred dark mode support for Chrome/Chromium 67+ browsers.
- Significantly reduced the tab memory usage after rendering ANSI/ECMA-48 text.
- Dropped the use of `null` in all large, internal arrays which should slightly improve performance with the JavaScript V8 engine.
- Significantly reduced the console spam when undetected ANSI control sequences are found.
- Refactored `scripts\parse_ansi.sys` to use [ES5 Class expressions](https://developer.mozilla.org/en-US/docs/Web/JavaScript/Reference/Classes) so the source code easier to follow.
- Added support for the following ECMA-48 controls.
- - _CHT_ Cursor Forward Tabulation, it acts as 4 forward space movements.
- Changed the horizontal behaviour of the ECMA-48 _HVP_ command, it will now wrap to the maximum columns limit and then continue on the new row.
- Greatly expanded the unit test coverage of parse_ansi.js.
- Fixed, duplicate downloads are triggering with some binary file types such as woff fonts.
- Fixed, _Save link as_ accidentally creating a new, empty `file:///` tab.
- Fixed ECMA-48 CUD bug where there were too many rows created.
- An error is now displayed when trying to load a `file:///` with no content.

## 3.2

### February 2019

- Added IBM AIX terminal bright and bold colour support.
- Improved _Allow access to file URLs is disabled_ notification to be more prominent.
- Added npm run scripts to the package.json.
- - `npm run build`
- - `npm run firefox`
- - `npm run lint`
- - `npm run version`
- Fixed `Downloads.listen()` causing an endless download loop (issue #56).
- Fixed `hideEntities()` not catching `<>` character combinations that broke ANSI rendering (issue #58).
- Fixed the Options _Apply RetroTxt to any local text files file:///_ link pointing to the `C:` drive on Linux and macOS.

## 3.1

### December 2018

- Re-added the ability to make additions to the _Apply RetroTxt to text files hosted on these websites_ list that was disabled in v3.0.
- Fixed the Zeus II logo for the welcome screen breaking on Linux.
- Fixed _Homepage URL_ in the Firefox addon tab.
- Fixed incorrect links in `README.md`.

## 3.0

### Highlights

- User interface improvements and bug fixes.
- Much improved legacy code page detection and support.
- New progressive permissions for enhanced security.
- New redesign of the Options menu.
- New ASCII text theme for your own custom background/foreground colours.

### November 2018

- Rewrote the Code Page 437 normaliser, the character conversions are more accurate.
- RetroTxt gracefully recovers after the unintentional deletion of storage items.
- RetroTxt out of the box is locked down with gradual permission privileges requests when features are enabled.
  Previously RetroTxt always had access to downloads, http/ftp tabs, etc. regardless of whether they were needed or not. However, these are moving to `optional_permissions` which grant access on an associated Option.
- Broad `http://*/` and `https://*/` read permissions are gone in favour of domain-specific access such as `https://retrotxt.com/*` and `http://retrotxt.com/*`.
  RetroTxt never read more than the first two characters of any HTML tab that is active, but it was not a good look for new users
  seeing _Read and change all your data on the websites that you visit_ in the add-ons menu.
- Redesigned the Options menu to better match the new user interface introduced in Chrome v69. This required the disabling of the
  `chrome_style` manifest UI option which hasn't been updated since early 2016.
- Added a [privacy policy](https://github.com/bengarrett/RetroTxt/wiki/privacy) with API permission requirements.
- Added Option to use a customised colour set for the text foreground and background.
- Added IBM's 2017 [Plex Mono font](https://www.ibm.com/plex/).
- Added Macintosh-Roman, ISO8859-10 code page support.
- Mouse hovering on the information header font name reveals more descriptive font information.
- Added Option to toggle blinking text and cursor animations.
- Added a `textmod.es/crew` link to SAUCE header data for some ANSI groups when their group data are matches in the SAUCE metadata.
- Added new icons for Firefox dark themes.
- Firefox uses SVG icons.
- _Center align text_ now previews in the sample text.
- RetroTxt browser toolbar button now behaves differently to avoid occasional false positives. Instead of disabling itself when an invalid page is detected, the button now shows a ✔ checkmark whenever a compatible tab is active. The compatibility results vary based on the Extension permissions grants.
- Fixed PCBoard & Wildcat BBS colour inaccuracies in the CSS.
- Remapped CGA palettes so black is less frequent.
- Text that lack line breaks now wrap to the browser tab.
- CSS variables are more frequently in use.
- Added install type detection that enables a verbose mode when the type is `development`.
- Source code uses [Prettier](https://github.com/prettier/prettier) for opinionated formatting.
- Refactored most of the JS to use [ES5 Class expressions](https://developer.mozilla.org/en-US/docs/Web/JavaScript/Reference/Classes) so the source code easier to follow.
  It is still a TODO item for `parse_ansi.js`.
- Using separate manifest.json and options.html for Firefox and Chrome. The Chrome Extension API hasn't been updated since early 2016 and is now the legacy implementation.
- Saves the Options last active tab.
- Expanded the number of unit tests to cover more of the application.
- Fixed incorrect keyboard keys displayed on alerts with macOS.
- Fixed Options icons links with underlined artefacts in Chrome.
- Fixed Options now gracefully handle the removal of localStorage items.
- Fixed broken Options links when in `development` install type.

### Known issues

- Currently, you cannot make additions to the _Apply RetroTxt to text files hosted on these websites_ list. The problem is due to
  new permissions API implementation that requires all sites to be listed in the `manifest.json`.
- On Firefox 63 the Options fonts menu sprawls across the screen, this is fixed in version 64.
- On Firefox Linux the Zeus II logo for the welcome screen is broken.
- For some distributions with Firefox on Linux the select menus have extra large, unreadable fonts.

## 2.5

### March 2018

- Added Shift JIS support that will toggle the use of the Mona font when encountered.
- Added an _ANSI 80 column wrap_ checkbox option that lets you disable this feature.
- Added 2-bit IBM CGA palette 0 (brown/yellow).
- `Welcome.html` has been reworked and uses tooltips on links.
- Improved CSS font-stack for system fonts that should look better on all operating systems.
- Context menu now uses radio buttons instead of tick glyphs.
- Console output is now grouped and collapsed by default to reduce message spam.
- Improved rendering of PCBoard art with alternative fonts.
- Regenerated internal fonts to the `woff2` format to reduce the download and install size of the Extension.
- Fixed context menu issues.
- Fixed unsupported ECMA-48 controls reported as unknown.
- Fixed blinking cursor not positioning correctly on small ANSI documents.
- Fixed _text render_ methods not applied to ANSI documents.
- Fixed white background themes that were not showing ECMA-48 bold text due to foreground and backgrounds colours being the same.

## 2.4

### September 2017

- Added _Linux_ and _IBM PS/2_ context menu themes.
- Added _Browser monospace_ font (called fixed-width in Chrome).
- ASCII documents now obey SAUCE fontName value.
- Redesigned some of the context menus.
- Added a ▲ hide ▼ show toggle for the header.
- Added 1x and 2x font size adjust toggle in the header.
- Welcome page displays a RetroTxt updated banner that can also be turned off.
- Requires Firefox 55.
- Links in the header are not selectable to stop accidental selection when clicked.
- Replaced columns/lines statistics in the header with total pixel width/length.
- Fixed Blink engine handling of ANSI when it mistakenly sees it as ISO-8859-5 instead of Windows-1252.
- Fixed broken preview images in `welcome.html`.
- Fixed SAUCE font issue where it requests Amiga _Plus_ fonts but uses standard.
- Fixed _Some wider fonts break the ASCII text document layout_.
- Fixed SAUCE font _P0T-NOoDLE_ value not registering.
- ANSI maximum columns are now uncapped when SAUCE `TInfo1` data is corrupted by the browser.
- Internal optimisations.
- - Replaced `XMLHttpRequest()` with _FetchAPI_.
- - Dropped the generation of elements using `dom.innerHTML` = text (except in `parse_ansi.js`).
- - Removed all remaining `var` usage.
- - Replaced many `let` variables with `const` objects.
- - Renamed some variables, so they are clearer in their purpose.
- - Removed some unused functions and objects.

## 2.3

### August 2017

- Added 24-bit RGB colour support for ANSI/ECMA-48 text. That gives a choice of over 16 million colours to play with.
- New fonts, a complete set of Amiga and ATASCII (Atari 8-bit).
- Complete SAUCE FontName support.
- Added 2-bit IBM CGA magenta palette.
- Added Option checkbox, 'ANSI iCE colors'.
- Fixed some CP437 characters not displaying as intended.
- Fixed issue where 'DOS control glyphs' changes required two tab refreshes to apply.
- Any discovered SAUCE configurations are sent to the browser console.
- Browser tab titles running RetroTxt are marked with `[··]`.

## 2.2

### June 2017

- There are new clickable toggles in the information header for ANSI art.
- - **Normal** switches the active tab text rendering between _Normal_, _Smeared_ and _Shadowed_.
- - **IBM** switches the ANSI 16 color palette between _IBM_ VGA, Unix _xterm_ and _gray_ scale.
- - **On** toggles between iCE background colors and blinking text.

- Added a new [Option, Text render](https://github.com/bengarrett/RetroTxt/wiki/options), choices are _Normal_, _Smeared_, _Shadowed_.
- Increased minimum version requirements for both Chrome and Firefox to 51.
- Added support for CP-1250 and CP-1251 text encodings that are occasionally used by Chrome over the expected CP-1252.
- Fixed header not displaying when using white background themes.
- To improve performance `<links>` to CSS files are disabled instead of removed when toggling between plain text and HTML displays.
- The shortcut key combination has been switched from ALT+T to ALT+R to stop Firefox conflicts.
- Fixed ECMA48 SGR2 and SGR3 controls using the wrong CSS properties.

## 2.1

### March 2017

- Performance optimisations to reduce the memory footprint and improve rendering speed.
- ECMA48/ANSI iCE colors support.
- Automatic parsing and execution of [SAUCE ANSiFlags](http://www.acid.org/info/sauce/sauce.htm#ANSiFlags).
- Added Atari ST TOS font and theme.
- Text and font information header now conveys more information and uses CSS `position: sticky;`.
- JavaScript refactor to be [ESlint compliant](http://eslint.org/).
- Uses more [ES6 features](http://es6-features.org) such as arrow functions and for-of loops.

- Improved error handling and user feedback when the addon or Extension API fails.
- Improved embedded [SAUCE detection](http://www.acid.org/info/sauce/sauce.htm).

- Fixed ECMA48/ANSI bug that dropped the first row of text.
- Fixed mixed ANSI/ASCII documents issue that didn't parse the ECMA48 control characters.
- Fixed `<` `>` and `&` characters breaking ANSI display thanks to browser HTML entity conversions.
- Fixed `@CLS@` bug in PCBoard detection.
- Fixed `HVP` and `CUP` execution.

## 2.0

### November 2016

- Detects and converts many [ANSI Control Sequence Introduces](https://en.wikipedia.org/wiki/ANSI.SYS) used by MS-DOS ANSI.SYS to display ANSI art.
- Detects and converts legacy BBS colour codes for [PCBoard and Wildcat!](http://wiki.synchro.net/custom:colors#pcboard_wildcat_format).
- **_Apply RetroTxt to any text files hosted on these websites_** will only run on a user supplied whitelist of website domains. This will stop it from conflicting with secure login sessions used by some websites.
- Options have been reworked with a refresh to its look including the use of the [Google Material Icons](https://design.google.com/icons/).
- Introduced a new, charcoal coloured icon that should clash less with most browser themes.
- Context menu now allows you to control the page transcoding, currently CP-487, CP-865, ISO-8959-15, CP-1252 character sets are supported.
- The about encoding content menu has been removed and replaced by the Transcode None option, that works with UTF-8, UTF-16 and ISO-8959-1 text.
- **_Automatic detect & run RetroTxt on text files feature_** has been renamed to **_Apply RetroTxt to any text files hosted on these websites_**.
- Options, font samples now reset when the user's mouse leaves the font selection form.
- **_Display formatting control codes as DOS CP-437 glyphs_** has been renamed to **_DOS control glyphs_**.
- When checked **_DOS control glyphs_** will show a few ASCII control characters in the sample text.
- Refactored much of the JavaScript source to use [ECMAScript 6](http://es6-features.org) specific features.
- Improved handling of [file:///](file:///) domains.
- Uses asynchronous `XMLHttpRequest.open()` functionality as browser support of synchronous requests may end.
- Context menus now use checkmarks for active options.
- Context menus code in `eventpages.js` has been redesigned so it is now easier to add new themes and Display options.
- The toolbar button should now be more intuitive by more accurately changing its enabled state and refreshing its tip where appropriate.

#### Firefox specific fixes

- Requires Firefox 50+.
- Options dialogue is better themed to Firefox's style guides. (Unfortunately Firefox on Linux still has some strange `input` style quirks)
- Fixed Options not supporting UK locales.
- Fixed first time run bugs that required RetroTxt to reload for it to work correctly.
- Fixed RetroTxt trying to run on about: URIs.
- RetroTxt should be slightly less resource intensive as previously there were some event filters that Firefox was ignoring.

## 1.25

### 2 July 2016

- **_Automatic detect & run RetroTxt on text files feature_** **is now more reliable and intuitive**. Its (experimental) tag has been dropped and can now be considered stable.
- _Automatic detect & run RetroTxt..._ also has a hardcoded blacklist of domains to ignore which previously this feature conflicted with.
- Added [QUnit](https://qunitjs.com/) testing. A _Tests_ link to the results page will show up with Chrome in Options when using a _development_ install.
- Fixed vertical lines artefacts issue with block fonts with most colour combinations.
- Firefox specific bugs fixed including incorrect `normal` line height and weird toolbar button behaviour.
- Refactored a number of function names to be more descriptive of their purpose.
- Started the transition of replacing `var` with `let` and `const`.
- Some functions now return more meaningful errors when missing required parameters.

## 1.2

### 22 June 2016

- **Now works in Firefox** but requires at least Firefox (Gecko) 48.
- Tested in Opera (Blink) and works great.

#### Differences between using Firefox and Chrome

- Chrome uses event pages while Firefox uses the less desirable persistent background pages. Event pages only load when needed so in theory they should be less resource intensive.
- Firefox and the Gecko engine renders multiple block characters better than the Blink engine used in Chrome. The Blink engine adds light but distracting vertical lines.
- Firefox's Options UI does not support the unified `chrome_style`.
- The toolbar button in Firefox does not support right-click context menus.
- Context menus in Firefox are not filtered by URL types as it doesn't support the `documentUrlPatterns` property.
- When loading RetroTxt both Chrome and Firefox will throw warnings about unrecognised items in the manifest.

## 1.1

### 21 June 2016

- **Added ability to increase the whitespace between rows of text (line space)**.
- **Rearranged the Options menu to be more compact**.
- Changed the sample text found in the Options menu.
- Removed the Options, font selection mouse out event to make the font samples more stable.
- Added IBM BIOS font (only 2y and 2x were previously included).
- Created this file.<|MERGE_RESOLUTION|>--- conflicted
+++ resolved
@@ -2,10 +2,6 @@
 hide:
   - toc
 ---
-<<<<<<< HEAD
-
-# RetroTxt Changes
-=======
 ## 5.0
 
 ### [Migration to Manifest v3](/src/mv3)
@@ -46,7 +42,6 @@
 - Smear block characters are applied to BBS texts.
 - Using pnpm as the dependencies manager.
 - Removed the Firefox specific build tools.
->>>>>>> f0f09599
 
 ## 4.2
 
