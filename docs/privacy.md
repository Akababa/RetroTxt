<<<<<<< HEAD
---
hide:
  - toc
---
=======
**RetroTxt does not collect or transmit any data created by your web browser.**
>>>>>>> f0f09599

All Extension data is stored locally on your computer using the [storage.local API](https://developer.mozilla.org/en-US/docs/Mozilla/Add-ons/WebExtensions/API/storage/local).

## Technical

<<<<<<< HEAD
The Extension `manifest.json` lists all the browser permissions RetroTxt requires for operation.

- `permissions` lists required permissions.
- `optional_permissions` lists optional permissions.

## RetroTxt gets these permissions automatically on installation.

### activeTab

It is needed so RetroTxt can read the current URL of the active browser tab. The URL is used to determine:

- If the URL is known to the _Run RetroTxt on files hosted on these domains_ list.
- If the URL matches `*://retrotxt.com/*`.
- If the file it is pointing to is a known text filename, it uses an extension such as `.nfo` or `.txt`.

The read URLs are never saved or transmitted, and the code for their use can be found and reviewed in `scripts\eventpage.js` under the
`_checkURL()`, and `compatibleURL()` functions within the `class Tab`.

### contextMenus
=======
The `ext/manifest.json` lists all the Extension permissions RetroTxt requires for operation.
>>>>>>> f0f09599

```json title="manifest.json extraction"
{
  "optional_permissions": ["downloads", "downloads.open"],
  "permissions": ["activeTab", "contextMenus", "scripting", "storage"],
}
```

<<<<<<< HEAD
### storage
=======
`"permissions"` contain the required permissions.
>>>>>>> f0f09599

`"optional_permissions"` have the optional permissions.

<<<<<<< HEAD
### `*://retrotxt.com/*`
=======
## Permissions

RetroTxt gets these permissions automatically on installation.
>>>>>>> f0f09599

### [`"activeTab"`](https://developer.chrome.com/docs/extensions/mv3/manifest/activeTab/)

It is needed so RetroTxt can read the current URL of the active browser tab and is used to determine:

1. If the URL is known to the **Run RetroTxt on files hosted on these domains** list.
1. If the URL matches `*://retrotxt.com/*`.
1. If the file points to a known text filename, such as a file extension `.nfo` or `.txt`.

<<<<<<< HEAD
### tabs

It is needed so RetroTxt can read the URL of background browser tabs for the same purpose as the activeTab permission.

### downloads<br>downloads.open
=======
**The read URLs are never saved or transmitted.**

### [`"contextMenus"`](https://developer.chrome.com/docs/extensions/reference/contextMenus/)

It grants RetroTxt access to the context menus API and allows it to create menus on a browser tab and RetroTxt toolbar icon.
>>>>>>> f0f09599

### [`"scripting"`](https://developer.chrome.com/docs/extensions/reference/scripting/)

Allows RetroTxt to inject and execute JavaScripts and CSS files into a browser tab and transform it into usable HTML.

### [`"storage"`](https://developer.chrome.com/docs/extensions/mv3/manifest/storage/)

Grants RetroTxt access to the Storage API and allows it to save and retrieve user Options configurations.

## Optional permissions

These permissions toggle when you enable specific RetroTxt Options. The browser will prompt you for a permissions request; if you deny this, the feature will remain off.

### [`"downloads"`](https://developer.chrome.com/docs/extensions/reference/downloads/)<br>`"downloads.open"`

Are needed by the **Monitor downloads** feature. RetroTxt ignores all downloads except those which match the following conditions.

<<<<<<< HEAD
The other domains listed in `optional_permissions` are for the _Run RetroTxt on files hosted on these domains_ option,
and they operate in the same way as the `*://retrotxt.com/*` permission.
=======
1. The file has a MIME type of either `text/plain`, `text/x-nfo`, or `text-unknown`.
1. The content of the text file does not begin with the characters `<!` or `<?`, usually HTML or scripts.
>>>>>>> f0f09599
<|MERGE_RESOLUTION|>--- conflicted
+++ resolved
@@ -1,39 +1,10 @@
-<<<<<<< HEAD
----
-hide:
-  - toc
----
-=======
 **RetroTxt does not collect or transmit any data created by your web browser.**
->>>>>>> f0f09599
 
 All Extension data is stored locally on your computer using the [storage.local API](https://developer.mozilla.org/en-US/docs/Mozilla/Add-ons/WebExtensions/API/storage/local).
 
 ## Technical
 
-<<<<<<< HEAD
-The Extension `manifest.json` lists all the browser permissions RetroTxt requires for operation.
-
-- `permissions` lists required permissions.
-- `optional_permissions` lists optional permissions.
-
-## RetroTxt gets these permissions automatically on installation.
-
-### activeTab
-
-It is needed so RetroTxt can read the current URL of the active browser tab. The URL is used to determine:
-
-- If the URL is known to the _Run RetroTxt on files hosted on these domains_ list.
-- If the URL matches `*://retrotxt.com/*`.
-- If the file it is pointing to is a known text filename, it uses an extension such as `.nfo` or `.txt`.
-
-The read URLs are never saved or transmitted, and the code for their use can be found and reviewed in `scripts\eventpage.js` under the
-`_checkURL()`, and `compatibleURL()` functions within the `class Tab`.
-
-### contextMenus
-=======
 The `ext/manifest.json` lists all the Extension permissions RetroTxt requires for operation.
->>>>>>> f0f09599
 
 ```json title="manifest.json extraction"
 {
@@ -42,21 +13,13 @@
 }
 ```
 
-<<<<<<< HEAD
-### storage
-=======
 `"permissions"` contain the required permissions.
->>>>>>> f0f09599
 
 `"optional_permissions"` have the optional permissions.
 
-<<<<<<< HEAD
-### `*://retrotxt.com/*`
-=======
 ## Permissions
 
 RetroTxt gets these permissions automatically on installation.
->>>>>>> f0f09599
 
 ### [`"activeTab"`](https://developer.chrome.com/docs/extensions/mv3/manifest/activeTab/)
 
@@ -66,19 +29,11 @@
 1. If the URL matches `*://retrotxt.com/*`.
 1. If the file points to a known text filename, such as a file extension `.nfo` or `.txt`.
 
-<<<<<<< HEAD
-### tabs
-
-It is needed so RetroTxt can read the URL of background browser tabs for the same purpose as the activeTab permission.
-
-### downloads<br>downloads.open
-=======
 **The read URLs are never saved or transmitted.**
 
 ### [`"contextMenus"`](https://developer.chrome.com/docs/extensions/reference/contextMenus/)
 
 It grants RetroTxt access to the context menus API and allows it to create menus on a browser tab and RetroTxt toolbar icon.
->>>>>>> f0f09599
 
 ### [`"scripting"`](https://developer.chrome.com/docs/extensions/reference/scripting/)
 
@@ -96,10 +51,5 @@
 
 Are needed by the **Monitor downloads** feature. RetroTxt ignores all downloads except those which match the following conditions.
 
-<<<<<<< HEAD
-The other domains listed in `optional_permissions` are for the _Run RetroTxt on files hosted on these domains_ option,
-and they operate in the same way as the `*://retrotxt.com/*` permission.
-=======
 1. The file has a MIME type of either `text/plain`, `text/x-nfo`, or `text-unknown`.
-1. The content of the text file does not begin with the characters `<!` or `<?`, usually HTML or scripts.
->>>>>>> f0f09599
+1. The content of the text file does not begin with the characters `<!` or `<?`, usually HTML or scripts.